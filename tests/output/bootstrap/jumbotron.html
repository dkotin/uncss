--- conflicted
+++ resolved
@@ -3,33 +3,23 @@
   <head>
     <meta charset="utf-8">
     <meta http-equiv="X-UA-Compatible" content="IE=edge">
-    <meta name="viewport" content="width=device-width, initial-scale=1">
+    <meta name="viewport" content="width=device-width, initial-scale=1.0">
     <meta name="description" content="">
     <meta name="author" content="">
-<<<<<<< HEAD
-    <link rel="shortcut icon" href="../../assets/ico/favicon.ico">
+    <link rel="shortcut icon" href="../../docs-assets/ico/favicon.png">
 
     <title>Jumbotron Template for Bootstrap</title>
 
-=======
-
-    <title>Jumbotron Template for Bootstrap</title>
-
-    <!-- Bootstrap core CSS
-    <link href="../../dist/css/bootstrap.css" rel="stylesheet">
-    -->
-
->>>>>>> dcd982d5
     <!-- Custom styles for this template -->
     <link href="jumbotron.compiled.css" rel="stylesheet">
 
     <!-- Just for debugging purposes. Don't actually copy this line! -->
-    <!--[if lt IE 9]><script src="../../assets/js/ie8-responsive-file-warning.js"></script><![endif]-->
+    <!--[if lt IE 9]><script src="../../docs-assets/js/ie8-responsive-file-warning.js"></script><![endif]-->
 
     <!-- HTML5 shim and Respond.js IE8 support of HTML5 elements and media queries -->
     <!--[if lt IE 9]>
       <script src="https://oss.maxcdn.com/libs/html5shiv/3.7.0/html5shiv.js"></script>
-      <script src="https://oss.maxcdn.com/libs/respond.js/1.4.2/respond.min.js"></script>
+      <script src="https://oss.maxcdn.com/libs/respond.js/1.3.0/respond.min.js"></script>
     <![endif]-->
   </head>
 
@@ -92,7 +82,7 @@
       <hr>
 
       <footer>
-        <p>&copy; Company 2014</p>
+        <p>&copy; Company 2013</p>
       </footer>
     </div> <!-- /container -->
   </body>
