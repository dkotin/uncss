{
  "name": "uncss",
  "version": "0.7.9",
  "author": "Giakki",
  "description": "Remove unused CSS styles",
  "license": "MIT",
  "homepage": "https://github.com/giakki/uncss",
  "directories": {
    "test": "tests"
  },
  "scripts": {
    "test": "grunt test"
  },
  "main": "lib/uncss.js",
  "bin": {
    "uncss": "bin/uncss"
  },
  "repository": {
    "type": "git",
    "url": "https://github.com/giakki/uncss.git"
  },
  "bugs": {
    "url": "https://github.com/giakki/uncss/issues"
  },
  "keywords": [
    "optimize",
    "optimise",
    "unused",
    "selector",
    "CSS",
    "HTML"
  ],
  "files": [
    "bin",
    "lib",
    "LICENSE.md",
    "README.md"
  ],
  "dependencies": {
    "async": "~0.2.10",
    "commander": "~2.1.0",
    "css": "~1.6.0",
    "phantomjs": "~1.9.7-1",
<<<<<<< HEAD
    "request": "~2.33.0",
    "underscore": "~1.5.2",
    "node-phantom-simple": "~1.0.16"
=======
    "request": "~2.34.0",
    "underscore": "~1.6.0"
>>>>>>> dcd982d5
  },
  "devDependencies": {
    "chai": "~1.9.0",
    "chai-resemble": "~0.2.0",
    "grunt": "~0.4.2",
    "grunt-contrib-jshint": "~0.8.0",
    "grunt-mocha-cov": "~0.2.1",
    "load-grunt-tasks": "~0.3.0",
    "time-grunt": "~0.2.9"
  },
  "engines": {
    "node": ">= 0.8.0"
  },
  "config": {
    "blanket": {
      "pattern": [
        "lib/uncss.js",
        "lib/lib.js"
      ]
    }
  }
}<|MERGE_RESOLUTION|>--- conflicted
+++ resolved
@@ -41,14 +41,9 @@
     "commander": "~2.1.0",
     "css": "~1.6.0",
     "phantomjs": "~1.9.7-1",
-<<<<<<< HEAD
-    "request": "~2.33.0",
-    "underscore": "~1.5.2",
-    "node-phantom-simple": "~1.0.16"
-=======
+    "node-phantom-simple": "~1.0.16",
     "request": "~2.34.0",
     "underscore": "~1.6.0"
->>>>>>> dcd982d5
   },
   "devDependencies": {
     "chai": "~1.9.0",
